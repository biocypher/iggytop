--- conflicted
+++ resolved
@@ -18,24 +18,14 @@
 bc = BioCypher()
 
 adapters = [
-<<<<<<< HEAD
-    VDJDBAdapter(test=False),
-    MCPASAdapter(test=False),
-    IEDBAdapter(test=False),
-=======
     VDJDBAdapter(**kwargs),
     MCPASAdapter(**kwargs),
     IEDBAdapter(**kwargs),
->>>>>>> 3f567448
 ]
 
 for adapter in adapters:
-    bc.write_nodes(adapter.get_nodes())
-    bc.write_edges(adapter.get_edges())
+    bc.add(adapter.get_nodes())
+    bc.add(adapter.get_edges())
 
-<<<<<<< HEAD
-bc.write_import_call()
-=======
 entities = bc.to_df()
->>>>>>> 3f567448
 bc.show_ontology_structure()