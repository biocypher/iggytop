--- conflicted
+++ resolved
@@ -12,19 +12,9 @@
     TCR_FNAME = "tcr_full_v3.csv"
     BCR_FNAME = "bcr_full_v3.csv"
 
-<<<<<<< HEAD
-    def __init__(self, file_path=None):
-        if file_path is not None: 
-            save_dir = TemporaryDirectory()
-            tcr_path, bcr_path = self.download_latest_release(save_dir)
-        else:
-            tcr_path = file_path
-            bcr_path = file_path
-=======
     def __init__(self, cache_dir: Optional[str] = None):
         cache_dir = cache_dir or TemporaryDirectory().name
         tcr_path, bcr_path = self.download_latest_release(cache_dir)
->>>>>>> 628f096b
         tcr_table = pd.read_csv(tcr_path, header=[0,1], index_col=0)
         tcr_table.columns = tcr_table.columns.map(' '.join)
         self.tcr_table = tcr_table
